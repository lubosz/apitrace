/**************************************************************************
 *
 * Copyright 2011 Jose Fonseca
 * Copyright (C) 2013 Intel Corporation. All rights reversed.
 * Author: Shuang He <shuang.he@intel.com>
 * All Rights Reserved.
 *
 * Permission is hereby granted, free of charge, to any person obtaining a copy
 * of this software and associated documentation files (the "Software"), to deal
 * in the Software without restriction, including without limitation the rights
 * to use, copy, modify, merge, publish, distribute, sublicense, and/or sell
 * copies of the Software, and to permit persons to whom the Software is
 * furnished to do so, subject to the following conditions:
 *
 * The above copyright notice and this permission notice shall be included in
 * all copies or substantial portions of the Software.
 *
 * THE SOFTWARE IS PROVIDED "AS IS", WITHOUT WARRANTY OF ANY KIND, EXPRESS OR
 * IMPLIED, INCLUDING BUT NOT LIMITED TO THE WARRANTIES OF MERCHANTABILITY,
 * FITNESS FOR A PARTICULAR PURPOSE AND NONINFRINGEMENT. IN NO EVENT SHALL THE
 * AUTHORS OR COPYRIGHT HOLDERS BE LIABLE FOR ANY CLAIM, DAMAGES OR OTHER
 * LIABILITY, WHETHER IN AN ACTION OF CONTRACT, TORT OR OTHERWISE, ARISING FROM,
 * OUT OF OR IN CONNECTION WITH THE SOFTWARE OR THE USE OR OTHER DEALINGS IN
 * THE SOFTWARE.
 *
 **************************************************************************/


#include <string.h>

#include "retrace.hpp"
#include "glproc.hpp"
#include "glstate.hpp"
#include "glretrace.hpp"
#include "os_time.hpp"
#include "os_memory.hpp"

/* Synchronous debug output may reduce performance however,
 * without it the callNo in the callback may be inaccurate
 * as the callback may be called at any time.
 */
#define DEBUG_OUTPUT_SYNCHRONOUS 0

namespace glretrace {

bool insideList = false;
bool insideGlBeginEnd = false;
bool supportsARBShaderObjects = false;

enum {
    GPU_START = 0,
    GPU_DURATION,
    OCCLUSION,
    NUM_QUERIES,
};

struct CallQuery
{
    GLuint ids[NUM_QUERIES];
    unsigned call;
    bool isDraw;
    GLuint program;
    const trace::FunctionSig *sig;
    int64_t cpuStart;
    int64_t cpuEnd;
    int64_t vsizeStart;
    int64_t vsizeEnd;
    int64_t rssStart;
    int64_t rssEnd;
};

static bool supportsElapsed = true;
static bool supportsTimestamp = true;
static bool supportsOcclusion = true;
static bool supportsDebugOutput = true;

static std::list<CallQuery> callQueries;

static void APIENTRY
debugOutputCallback(GLenum source, GLenum type, GLuint id, GLenum severity, GLsizei length, const GLchar* message, GLvoid* userParam);

void
checkGlError(trace::Call &call) {
    GLenum error = glGetError();
    while (error != GL_NO_ERROR) {
        std::ostream & os = retrace::warning(call);

        os << "glGetError(";
        os << call.name();
        os << ") = ";

        switch (error) {
        case GL_INVALID_ENUM:
            os << "GL_INVALID_ENUM";
            break;
        case GL_INVALID_VALUE:
            os << "GL_INVALID_VALUE";
            break;
        case GL_INVALID_OPERATION:
            os << "GL_INVALID_OPERATION";
            break;
        case GL_STACK_OVERFLOW:
            os << "GL_STACK_OVERFLOW";
            break;
        case GL_STACK_UNDERFLOW:
            os << "GL_STACK_UNDERFLOW";
            break;
        case GL_OUT_OF_MEMORY:
            os << "GL_OUT_OF_MEMORY";
            break;
        case GL_INVALID_FRAMEBUFFER_OPERATION:
            os << "GL_INVALID_FRAMEBUFFER_OPERATION";
            break;
        case GL_TABLE_TOO_LARGE:
            os << "GL_TABLE_TOO_LARGE";
            break;
        default:
            os << error;
            break;
        }
        os << "\n";
    
        error = glGetError();
    }
}

static inline int64_t
getCurrentTime(void) {
    if (retrace::profilingGpuTimes && supportsTimestamp) {
        /* Get the current GL time without stalling */
        GLint64 timestamp = 0;
        glGetInteger64v(GL_TIMESTAMP, &timestamp);
        return timestamp;
    } else {
        return os::getTime();
    }
}

static inline int64_t
getTimeFrequency(void) {
    if (retrace::profilingGpuTimes && supportsTimestamp) {
        return 1000000000;
    } else {
        return os::timeFrequency;
    }
}

static inline void
getCurrentVsize(int64_t& vsize) {
    vsize = os::getVsize();
}

static inline void
getCurrentRss(int64_t& rss) {
    rss = os::getRss();
}

static void
completeCallQuery(CallQuery& query) {
    /* Get call start and duration */
    int64_t gpuStart = 0, gpuDuration = 0, cpuDuration = 0, pixels = 0, vsizeDuration = 0, rssDuration = 0;

    if (query.isDraw) {
        if (retrace::profilingGpuTimes) {
            if (supportsTimestamp) {
                glGetQueryObjecti64vEXT(query.ids[GPU_START], GL_QUERY_RESULT, &gpuStart);
            }

            glGetQueryObjecti64vEXT(query.ids[GPU_DURATION], GL_QUERY_RESULT, &gpuDuration);
        }

        if (retrace::profilingPixelsDrawn) {
            glGetQueryObjecti64vEXT(query.ids[OCCLUSION], GL_QUERY_RESULT, &pixels);
        }

    } else {
        pixels = -1;
    }

    if (retrace::profilingCpuTimes) {
        double cpuTimeScale = 1.0E9 / getTimeFrequency();
        cpuDuration = (query.cpuEnd - query.cpuStart) * cpuTimeScale;
        query.cpuStart *= cpuTimeScale;
    }

    if (retrace::profilingMemoryUsage) {
        vsizeDuration = query.vsizeEnd - query.vsizeStart;
        rssDuration = query.rssEnd - query.rssStart;
    }

    glDeleteQueries(NUM_QUERIES, query.ids);

    /* Add call to profile */
    retrace::profiler.addCall(query.call, query.sig->name, query.program, pixels, gpuStart, gpuDuration, query.cpuStart, cpuDuration, query.vsizeStart, vsizeDuration, query.rssStart, rssDuration);
}

void
flushQueries() {
    for (std::list<CallQuery>::iterator itr = callQueries.begin(); itr != callQueries.end(); ++itr) {
        completeCallQuery(*itr);
    }

    callQueries.clear();
}

void
beginProfile(trace::Call &call, bool isDraw) {
    glretrace::Context *currentContext = glretrace::getCurrentContext();

    /* Create call query */
    CallQuery query;
    query.isDraw = isDraw;
    query.call = call.no;
    query.sig = call.sig;
    query.program = currentContext ? currentContext->activeProgram : 0;

    glGenQueries(NUM_QUERIES, query.ids);

    /* GPU profiling only for draw calls */
    if (isDraw) {
        if (retrace::profilingGpuTimes) {
            if (supportsTimestamp) {
                glQueryCounter(query.ids[GPU_START], GL_TIMESTAMP);
            }

            glBeginQuery(GL_TIME_ELAPSED, query.ids[GPU_DURATION]);
        }

        if (retrace::profilingPixelsDrawn) {
            glBeginQuery(GL_SAMPLES_PASSED, query.ids[OCCLUSION]);
        }
    }

    callQueries.push_back(query);

    /* CPU profiling for all calls */
    if (retrace::profilingCpuTimes) {
        CallQuery& query = callQueries.back();
        query.cpuStart = getCurrentTime();
    }

    if (retrace::profilingMemoryUsage) {
        CallQuery& query = callQueries.back();
        query.vsizeStart = os::getVsize();
        query.rssStart = os::getRss();
    }
}

void
endProfile(trace::Call &call, bool isDraw) {

    /* CPU profiling for all calls */
    if (retrace::profilingCpuTimes) {
        CallQuery& query = callQueries.back();
        query.cpuEnd = getCurrentTime();
    }

    /* GPU profiling only for draw calls */
    if (isDraw) {
        if (retrace::profilingGpuTimes) {
            glEndQuery(GL_TIME_ELAPSED);
        }

        if (retrace::profilingPixelsDrawn) {
            glEndQuery(GL_SAMPLES_PASSED);
        }
    }

    if (retrace::profilingMemoryUsage) {
        CallQuery& query = callQueries.back();
        query.vsizeEnd = os::getVsize();
        query.rssEnd = os::getRss();
    }
}

void
initContext() {
    glretrace::Context *currentContext = glretrace::getCurrentContext();

    /* Ensure we have adequate extension support */
    assert(currentContext);
    supportsTimestamp   = currentContext->hasExtension("GL_ARB_timer_query");
    supportsElapsed     = currentContext->hasExtension("GL_EXT_timer_query") || supportsTimestamp;
    supportsOcclusion   = currentContext->hasExtension("GL_ARB_occlusion_query");
    supportsDebugOutput = currentContext->hasExtension("GL_ARB_debug_output");
    supportsARBShaderObjects = currentContext->hasExtension("GL_ARB_shader_objects");

    /* Check for timer query support */
    if (retrace::profilingGpuTimes) {
        if (!supportsTimestamp && !supportsElapsed) {
            std::cout << "Error: Cannot run profile, GL_EXT_timer_query extension is not supported." << std::endl;
            exit(-1);
        }

        GLint bits = 0;
        glGetQueryiv(GL_TIME_ELAPSED, GL_QUERY_COUNTER_BITS, &bits);

        if (!bits) {
            std::cout << "Error: Cannot run profile, GL_QUERY_COUNTER_BITS == 0." << std::endl;
            exit(-1);
        }
    }

    /* Check for occlusion query support */
    if (retrace::profilingPixelsDrawn && !supportsOcclusion) {
        std::cout << "Error: Cannot run profile, GL_ARB_occlusion_query extension is not supported." << std::endl;
        exit(-1);
    }

    /* Setup debug message call back */
    if (retrace::debug && supportsDebugOutput) {
        glretrace::Context *currentContext = glretrace::getCurrentContext();
        glDebugMessageCallbackARB(&debugOutputCallback, currentContext);

        if (DEBUG_OUTPUT_SYNCHRONOUS) {
            glEnable(GL_DEBUG_OUTPUT_SYNCHRONOUS_ARB);
        }
    }

    /* Sync the gpu and cpu start times */
    if (retrace::profilingCpuTimes || retrace::profilingGpuTimes) {
        if (!retrace::profiler.hasBaseTimes()) {
            double cpuTimeScale = 1.0E9 / getTimeFrequency();
            GLint64 currentTime = getCurrentTime() * cpuTimeScale;
            retrace::profiler.setBaseCpuTime(currentTime);
            retrace::profiler.setBaseGpuTime(currentTime);
        }
    }

    if (retrace::profilingMemoryUsage) {
        GLint64 currentVsize, currentRss;
        getCurrentVsize(currentVsize);
        retrace::profiler.setBaseVsizeUsage(currentVsize);
        getCurrentRss(currentRss);
        retrace::profiler.setBaseRssUsage(currentRss);
    }
}

void
frame_complete(trace::Call &call) {
    if (retrace::profiling) {
        /* Complete any remaining queries */
        flushQueries();

        /* Indicate end of current frame */
        retrace::profiler.addFrameEnd();
    }

    retrace::frameComplete(call);

    glretrace::Context *currentContext = glretrace::getCurrentContext();
    if (!currentContext) {
        return;
    }

    assert(currentContext->drawable);
    if (retrace::debug && !currentContext->drawable->visible) {
        retrace::warning(call) << "could not infer drawable size (glViewport never called)\n";
    }
}

static const char*
getDebugOutputSource(GLenum source) {
    switch(source) {
    case GL_DEBUG_SOURCE_API_ARB:
        return "API";
    case GL_DEBUG_SOURCE_WINDOW_SYSTEM_ARB:
        return "Window System";
    case GL_DEBUG_SOURCE_SHADER_COMPILER_ARB:
        return "Shader Compiler";
    case GL_DEBUG_SOURCE_THIRD_PARTY_ARB:
        return "Third Party";
    case GL_DEBUG_SOURCE_APPLICATION_ARB:
        return "Application";
    case GL_DEBUG_SOURCE_OTHER_ARB:
    default:
        return "";
    }
}

static const char*
getDebugOutputType(GLenum type) {
    switch(type) {
    case GL_DEBUG_TYPE_ERROR_ARB:
        return "error";
    case GL_DEBUG_TYPE_DEPRECATED_BEHAVIOR_ARB:
        return "deprecated behaviour";
    case GL_DEBUG_TYPE_UNDEFINED_BEHAVIOR_ARB:
        return "undefined behaviour";
    case GL_DEBUG_TYPE_PORTABILITY_ARB:
        return "portability issue";
    case GL_DEBUG_TYPE_PERFORMANCE_ARB:
        return "performance issue";
    case GL_DEBUG_TYPE_OTHER_ARB:
    default:
        return "unknown issue";
    }
}

static const char*
getDebugOutputSeverity(GLenum severity) {
    switch(severity) {
    case GL_DEBUG_SEVERITY_HIGH_ARB:
        return "High";
    case GL_DEBUG_SEVERITY_MEDIUM_ARB:
        return "Medium";
    case GL_DEBUG_SEVERITY_LOW_ARB:
        return "Low";
    default:
        return "usnknown";
    }
}

static void APIENTRY
debugOutputCallback(GLenum source, GLenum type, GLuint id, GLenum severity, GLsizei length, const GLchar* message, GLvoid* userParam) {
    std::cerr << retrace::callNo << ": ";
    std::cerr << "glDebugOutputCallback: ";
    std::cerr << getDebugOutputSeverity(severity) << " severity ";
    std::cerr << getDebugOutputSource(source) << " " << getDebugOutputType(type);
    std::cerr << " " << id;
    std::cerr << ", " << message;
    std::cerr << std::endl;
}

} /* namespace glretrace */


class GLDumper : public retrace::Dumper {
public:
    image::Image *
    getSnapshot(void) {
        if (!glretrace::getCurrentContext()) {
            return NULL;
        }
        return glstate::getDrawBufferImage();
    }

    bool
    dumpState(std::ostream &os) {
        glretrace::Context *currentContext = glretrace::getCurrentContext();
        if (glretrace::insideGlBeginEnd ||
            !currentContext) {
            return false;
        }
        glstate::dumpCurrentContext(os);
        return true;
    }
};

static GLDumper glDumper;


void
retrace::setUp(void) {
<<<<<<< HEAD
=======
    glws::init();
    dumper = &glDumper;
>>>>>>> 97becb3b
}


void
retrace::addCallbacks(retrace::Retracer &retracer)
{
    retracer.addCallbacks(glretrace::gl_callbacks);
    retracer.addCallbacks(glretrace::glx_callbacks);
    retracer.addCallbacks(glretrace::wgl_callbacks);
    retracer.addCallbacks(glretrace::cgl_callbacks);
    retracer.addCallbacks(glretrace::egl_callbacks);
}


void
retrace::flushRendering(void) {
    glretrace::Context *currentContext = glretrace::getCurrentContext();
    if (currentContext) {
        glretrace::flushQueries();
        glFlush();
    }
}
<<<<<<< HEAD
=======

void
retrace::waitForInput(void) {
    glretrace::Context *currentContext = glretrace::getCurrentContext();
    if (currentContext) {
        glretrace::flushQueries();
        glFlush();
    }
    while (glws::processEvents()) {
        os::sleep(100*1000);
    }
}

void
retrace::cleanUp(void) {
    glws::cleanup();
}
>>>>>>> 97becb3b
<|MERGE_RESOLUTION|>--- conflicted
+++ resolved
@@ -452,11 +452,7 @@
 
 void
 retrace::setUp(void) {
-<<<<<<< HEAD
-=======
-    glws::init();
     dumper = &glDumper;
->>>>>>> 97becb3b
 }
 
 
@@ -478,24 +474,4 @@
         glretrace::flushQueries();
         glFlush();
     }
-}
-<<<<<<< HEAD
-=======
-
-void
-retrace::waitForInput(void) {
-    glretrace::Context *currentContext = glretrace::getCurrentContext();
-    if (currentContext) {
-        glretrace::flushQueries();
-        glFlush();
-    }
-    while (glws::processEvents()) {
-        os::sleep(100*1000);
-    }
-}
-
-void
-retrace::cleanUp(void) {
-    glws::cleanup();
-}
->>>>>>> 97becb3b
+}