--- conflicted
+++ resolved
@@ -236,7 +236,6 @@
     }
 };
 
-<<<<<<< HEAD
 
 class GlxWindowSystem : public WindowSystem
 {
@@ -244,7 +243,7 @@
     GlxWindowSystem(void);
     ~GlxWindowSystem();
     Visual * createVisual(bool doubleBuffer, gldispatch::Profile profile);
-    Drawable * createDrawable(const Visual *visual, int width, int height);
+    Drawable * createDrawable(const Visual *visual, int width, int height, bool pbuffer);
     Context * createContext(const Visual *_visual, Context *shareContext, gldispatch::Profile profile, bool debug);
     bool makeCurrent(Drawable *drawable, Context *context);
     bool processEvents(void);
@@ -252,12 +251,8 @@
 
 
 GlxWindowSystem::GlxWindowSystem(void) {
-=======
-void
-init(void) {
     XInitThreads();
 
->>>>>>> 97becb3b
     display = XOpenDisplay(NULL);
     if (!display) {
         std::cerr << "error: unable to open display " << XDisplayName(NULL) << "\n";
@@ -332,11 +327,7 @@
 }
 
 Drawable *
-<<<<<<< HEAD
-GlxWindowSystem::createDrawable(const Visual *visual, int width, int height)
-=======
-createDrawable(const Visual *visual, int width, int height, bool pbuffer)
->>>>>>> 97becb3b
+GlxWindowSystem::createDrawable(const Visual *visual, int width, int height, bool pbuffer)
 {
     return new GlxDrawable(visual, width, height, pbuffer);
 }
