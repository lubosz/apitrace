--- conflicted
+++ resolved
@@ -36,13 +36,9 @@
 #include <list>
 
 #include "os.hpp"
-<<<<<<< HEAD
-#include "os_path.hpp"
-#include "range.hpp"
-=======
 #include "os_thread.hpp"
 #include "os_string.hpp"
->>>>>>> cabebb87
+#include "range.hpp"
 #include "trace_file.hpp"
 #include "trace_writer_local.hpp"
 #include "trace_format.hpp"
@@ -255,7 +251,7 @@
 static RegionInfoList regionInfoList;
 
 
-static RegionInfo * lookupRegionInfo(Writer &writer, const void *ptr) {
+static RegionInfo * lookupRegionInfo(LocalWriter &writer, const void *ptr) {
     os::MemoryInfo info;
 
     if (!os::queryVirtualAddress(ptr, &info)) {
@@ -295,7 +291,7 @@
     writer.endEnter();
     writer.beginLeave(__call);
     writer.beginReturn();
-    writer.writeOpaque(regionInfo.start);
+    writer.writePointer((uintptr_t)regionInfo.start);
     writer.endReturn();
     writer.endLeave();
 
@@ -311,12 +307,12 @@
         return;
     }
 
-    os::acquireMutex();
+    mutex.lock();
 
     RegionInfo * regionInfo = lookupRegionInfo(*this, ptr);
 
     if (!regionInfo || !size) {
-        os::releaseMutex();
+        mutex.unlock();
         return;
     }
 
@@ -394,9 +390,9 @@
         const Bytef *p = (const Bytef *)regionInfo->start + it->start;
         size_t length = it->stop - it->start;
 
-        unsigned __call = Writer::beginEnter(&memcpy_sig);
+        unsigned __call = LocalWriter::beginEnter(&memcpy_sig);
         Writer::beginArg(0);
-        Writer::writeOpaque(p);
+        Writer::writePointer((uintptr_t)p);
         Writer::endArg();
         Writer::beginArg(1);
         Writer::writeBlob(p, length);
@@ -419,7 +415,7 @@
 
 #endif
 
-    os::releaseMutex();
+    mutex.unlock();
 }
 
 
