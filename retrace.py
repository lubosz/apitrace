##########################################################################
#
# Copyright 2010 VMware, Inc.
# All Rights Reserved.
#
# Permission is hereby granted, free of charge, to any person obtaining a copy
# of this software and associated documentation files (the "Software"), to deal
# in the Software without restriction, including without limitation the rights
# to use, copy, modify, merge, publish, distribute, sublicense, and/or sell
# copies of the Software, and to permit persons to whom the Software is
# furnished to do so, subject to the following conditions:
#
# The above copyright notice and this permission notice shall be included in
# all copies or substantial portions of the Software.
#
# THE SOFTWARE IS PROVIDED "AS IS", WITHOUT WARRANTY OF ANY KIND, EXPRESS OR
# IMPLIED, INCLUDING BUT NOT LIMITED TO THE WARRANTIES OF MERCHANTABILITY,
# FITNESS FOR A PARTICULAR PURPOSE AND NONINFRINGEMENT. IN NO EVENT SHALL THE
# AUTHORS OR COPYRIGHT HOLDERS BE LIABLE FOR ANY CLAIM, DAMAGES OR OTHER
# LIABILITY, WHETHER IN AN ACTION OF CONTRACT, TORT OR OTHERWISE, ARISING FROM,
# OUT OF OR IN CONNECTION WITH THE SOFTWARE OR THE USE OR OTHER DEALINGS IN
# THE SOFTWARE.
#
##########################################################################/


"""Generic retracing code generator."""


import sys

import specs.stdapi as stdapi
import specs.glapi as glapi


class MutableRebuilder(stdapi.Rebuilder):
    '''Type visitor which derives a mutable type.'''

    def visitConst(self, const):
        # Strip out const qualifier
        return const.type

    def visitAlias(self, alias):
        # Tear the alias on type changes
        type = self.visit(alias.type)
        if type is alias.type:
            return alias
        return type

    def visitReference(self, reference):
        # Strip out references
        return reference.type

    def visitOpaque(self, opaque):
        # Don't recursule
        return opaque


def lookupHandle(handle, value):
    if handle.key is None:
        return "__%s_map[%s]" % (handle.name, value)
    else:
        key_name, key_type = handle.key
        return "__%s_map[%s][%s]" % (handle.name, key_name, value)


class ValueAllocator(stdapi.Visitor):

    def visitLiteral(self, literal, lvalue, rvalue):
        pass

    def visitConst(self, const, lvalue, rvalue):
        self.visit(const.type, lvalue, rvalue)

    def visitAlias(self, alias, lvalue, rvalue):
        self.visit(alias.type, lvalue, rvalue)

    def visitEnum(self, enum, lvalue, rvalue):
        pass

    def visitBitmask(self, bitmask, lvalue, rvalue):
        pass

    def visitArray(self, array, lvalue, rvalue):
        print '    %s = _allocator.alloc<%s>(&%s);' % (lvalue, array.type, rvalue)

    def visitPointer(self, pointer, lvalue, rvalue):
        print '    %s = _allocator.alloc<%s>(&%s);' % (lvalue, pointer.type, rvalue)

    def visitIntPointer(self, pointer, lvalue, rvalue):
        pass

    def visitObjPointer(self, pointer, lvalue, rvalue):
        pass

    def visitLinearPointer(self, pointer, lvalue, rvalue):
        pass

    def visitReference(self, reference, lvalue, rvalue):
        self.visit(reference.type, lvalue, rvalue);

    def visitHandle(self, handle, lvalue, rvalue):
        pass

    def visitBlob(self, blob, lvalue, rvalue):
        pass

    def visitString(self, string, lvalue, rvalue):
        pass

    def visitStruct(self, struct, lvalue, rvalue):
        pass

    def visitPolymorphic(self, polymorphic, lvalue, rvalue):
        self.visit(polymorphic.defaultType, lvalue, rvalue)


class ValueDeserializer(stdapi.Visitor):

    def visitLiteral(self, literal, lvalue, rvalue):
        print '    %s = (%s).to%s();' % (lvalue, rvalue, literal.kind)

    def visitConst(self, const, lvalue, rvalue):
        self.visit(const.type, lvalue, rvalue)

    def visitAlias(self, alias, lvalue, rvalue):
        self.visit(alias.type, lvalue, rvalue)
    
    def visitEnum(self, enum, lvalue, rvalue):
        print '    %s = static_cast<%s>((%s).toSInt());' % (lvalue, enum, rvalue)

    def visitBitmask(self, bitmask, lvalue, rvalue):
        self.visit(bitmask.type, lvalue, rvalue)

    def visitArray(self, array, lvalue, rvalue):

        tmp = '__a_' + array.tag + '_' + str(self.seq)
        self.seq += 1

        print '    if (%s) {' % (lvalue,)
        print '        const trace::Array *%s = dynamic_cast<const trace::Array *>(&%s);' % (tmp, rvalue)
        length = '%s->values.size()' % (tmp,)
        index = '__j' + array.tag
        print '        for (size_t {i} = 0; {i} < {length}; ++{i}) {{'.format(i = index, length = length)
        try:
            self.visit(array.type, '%s[%s]' % (lvalue, index), '*%s->values[%s]' % (tmp, index))
        finally:
            print '        }'
            print '    }'
    
    def visitPointer(self, pointer, lvalue, rvalue):
        tmp = '__a_' + pointer.tag + '_' + str(self.seq)
        self.seq += 1

        print '    if (%s) {' % (lvalue,)
        print '        const trace::Array *%s = dynamic_cast<const trace::Array *>(&%s);' % (tmp, rvalue)
        try:
            self.visit(pointer.type, '%s[0]' % (lvalue,), '*%s->values[0]' % (tmp,))
        finally:
            print '    }'

    def visitIntPointer(self, pointer, lvalue, rvalue):
        print '    %s = static_cast<%s>((%s).toPointer());' % (lvalue, pointer, rvalue)

    def visitObjPointer(self, pointer, lvalue, rvalue):
        old_lvalue = '(%s).toUIntPtr()' % (rvalue,)
        new_lvalue = '_obj_map[%s]' % (old_lvalue,)
        print '    if (retrace::verbosity >= 2) {'
        print '        std::cout << std::hex << "obj 0x" << size_t(%s) << " <- 0x" << size_t(%s) << std::dec <<"\\n";' % (old_lvalue, new_lvalue)
        print '    }'
        print '    %s = static_cast<%s>(%s);' % (lvalue, pointer, new_lvalue)

    def visitLinearPointer(self, pointer, lvalue, rvalue):
        print '    %s = static_cast<%s>(retrace::toPointer(%s));' % (lvalue, pointer, rvalue)

    def visitReference(self, reference, lvalue, rvalue):
        self.visit(reference.type, lvalue, rvalue);

    def visitHandle(self, handle, lvalue, rvalue):
        #OpaqueValueDeserializer().visit(handle.type, lvalue, rvalue);
        self.visit(handle.type, lvalue, rvalue);
        new_lvalue = lookupHandle(handle, lvalue)
        print '    if (retrace::verbosity >= 2) {'
        print '        std::cout << "%s " << size_t(%s) << " <- " << size_t(%s) << "\\n";' % (handle.name, lvalue, new_lvalue)
        print '    }'
        print '    %s = %s;' % (lvalue, new_lvalue)
    
    def visitBlob(self, blob, lvalue, rvalue):
        print '    %s = static_cast<%s>((%s).toPointer());' % (lvalue, blob, rvalue)
    
    def visitString(self, string, lvalue, rvalue):
        print '    %s = (%s)((%s).toString());' % (lvalue, string.expr, rvalue)

    seq = 0

    def visitStruct(self, struct, lvalue, rvalue):
        tmp = '__s_' + struct.tag + '_' + str(self.seq)
        self.seq += 1

        print '    const trace::Struct *%s = dynamic_cast<const trace::Struct *>(&%s);' % (tmp, rvalue)
        print '    assert(%s);' % (tmp)
        for i in range(len(struct.members)):
            member_type, member_name = struct.members[i]
            self.visit(member_type, '%s.%s' % (lvalue, member_name), '*%s->members[%s]' % (tmp, i))

    def visitPolymorphic(self, polymorphic, lvalue, rvalue):
        self.visit(polymorphic.defaultType, lvalue, rvalue)


class OpaqueValueDeserializer(ValueDeserializer):
    '''Value extractor that also understands opaque values.

    Normally opaque values can't be retraced, unless they are being extracted
    in the context of handles.'''

    def visitOpaque(self, opaque, lvalue, rvalue):
        print '    %s = static_cast<%s>(retrace::toPointer(%s));' % (lvalue, opaque, rvalue)


class SwizzledValueRegistrator(stdapi.Visitor):
    '''Type visitor which will register (un)swizzled value pairs, to later be
    swizzled.'''

    def visitLiteral(self, literal, lvalue, rvalue):
        pass

    def visitAlias(self, alias, lvalue, rvalue):
        self.visit(alias.type, lvalue, rvalue)
    
    def visitEnum(self, enum, lvalue, rvalue):
        pass

    def visitBitmask(self, bitmask, lvalue, rvalue):
        pass

    def visitArray(self, array, lvalue, rvalue):
        print '    const trace::Array *__a%s = dynamic_cast<const trace::Array *>(&%s);' % (array.tag, rvalue)
        print '    if (__a%s) {' % (array.tag)
        length = '__a%s->values.size()' % array.tag
        index = '__j' + array.tag
        print '        for (size_t {i} = 0; {i} < {length}; ++{i}) {{'.format(i = index, length = length)
        try:
            self.visit(array.type, '%s[%s]' % (lvalue, index), '*__a%s->values[%s]' % (array.tag, index))
        finally:
            print '        }'
            print '    }'
    
    def visitPointer(self, pointer, lvalue, rvalue):
        print '    const trace::Array *__a%s = dynamic_cast<const trace::Array *>(&%s);' % (pointer.tag, rvalue)
        print '    if (__a%s) {' % (pointer.tag)
        try:
            self.visit(pointer.type, '%s[0]' % (lvalue,), '*__a%s->values[0]' % (pointer.tag,))
        finally:
            print '    }'
    
    def visitIntPointer(self, pointer, lvalue, rvalue):
        pass
    
    def visitObjPointer(self, pointer, lvalue, rvalue):
        print r'    _obj_map[(%s).toUIntPtr()] = %s;' % (rvalue, lvalue)
    
    def visitLinearPointer(self, pointer, lvalue, rvalue):
        assert pointer.size is not None
        if pointer.size is not None:
            print r'    retrace::addRegion((%s).toUIntPtr(), %s, %s);' % (rvalue, lvalue, pointer.size)

    def visitReference(self, reference, lvalue, rvalue):
        pass
    
    def visitHandle(self, handle, lvalue, rvalue):
        print '    %s __orig_result;' % handle.type
        OpaqueValueDeserializer().visit(handle.type, '__orig_result', rvalue);
        if handle.range is None:
            rvalue = "__orig_result"
            entry = lookupHandle(handle, rvalue) 
            print "    %s = %s;" % (entry, lvalue)
            print '    if (retrace::verbosity >= 2) {'
            print '        std::cout << "{handle.name} " << {rvalue} << " -> " << {lvalue} << "\\n";'.format(**locals())
            print '    }'
        else:
            i = '__h' + handle.tag
            lvalue = "%s + %s" % (lvalue, i)
            rvalue = "__orig_result + %s" % (i,)
            entry = lookupHandle(handle, rvalue) 
            print '    for ({handle.type} {i} = 0; {i} < {handle.range}; ++{i}) {{'.format(**locals())
            print '        {entry} = {lvalue};'.format(**locals())
            print '        if (retrace::verbosity >= 2) {'
            print '            std::cout << "{handle.name} " << ({rvalue}) << " -> " << ({lvalue}) << "\\n";'.format(**locals())
            print '        }'
            print '    }'
    
    def visitBlob(self, blob, lvalue, rvalue):
        pass
    
    def visitString(self, string, lvalue, rvalue):
        pass

    seq = 0

    def visitStruct(self, struct, lvalue, rvalue):
        tmp = '__s_' + struct.tag + '_' + str(self.seq)
        self.seq += 1

        print '    const trace::Struct *%s = dynamic_cast<const trace::Struct *>(&%s);' % (tmp, rvalue)
        print '    assert(%s);' % (tmp,)
        print '    (void)%s;' % (tmp,)
        for i in range(len(struct.members)):
            member_type, member_name = struct.members[i]
            self.visit(member_type, '%s.%s' % (lvalue, member_name), '*%s->members[%s]' % (tmp, i))
    
    def visitPolymorphic(self, polymorphic, lvalue, rvalue):
        self.visit(polymorphic.defaultType, lvalue, rvalue)


class Retracer:

    def retraceFunction(self, function):
        print 'static void retrace_%s(trace::Call &call) {' % function.name
        self.retraceFunctionBody(function)
        print '}'
        print

    def retraceInterfaceMethod(self, interface, method):
        print 'static void retrace_%s__%s(trace::Call &call) {' % (interface.name, method.name)
        self.retraceInterfaceMethodBody(interface, method)
        print '}'
        print

    def retraceFunctionBody(self, function):
        assert function.sideeffects

        self.deserializeArgs(function)
        
        self.invokeFunction(function)

        self.swizzleValues(function)

    def retraceInterfaceMethodBody(self, interface, method):
        if not method.sideeffects:
            print '    (void)call;'
            return

        self.deserializeThisPointer(interface)

        self.deserializeArgs(method)
        
        self.invokeInterfaceMethod(interface, method)

        self.swizzleValues(method)

    def deserializeThisPointer(self, interface):
        print r'    %s *_this;' % (interface.name,)
        print r'    _this = static_cast<%s *>(_obj_map[call.arg(0).toUIntPtr()]);' % (interface.name,)
        print r'    if (!_this) {'
        print r'        retrace::warning(call) << "NULL this pointer\n";'
        print r'        return;'
        print r'    }'

    def deserializeArgs(self, function):
        print '    retrace::ScopedAllocator _allocator;'
        print '    (void)_allocator;'
        success = True
        for arg in function.args:
            arg_type = MutableRebuilder().visit(arg.type)
            print '    %s %s;' % (arg_type, arg.name)
            rvalue = 'call.arg(%u)' % (arg.index,)
            lvalue = arg.name
            try:
                self.extractArg(function, arg, arg_type, lvalue, rvalue)
            except NotImplementedError:
                success =  False
                print '    memset(&%s, 0, sizeof %s); // FIXME' % (arg.name, arg.name)
            print

        if not success:
            print '    if (1) {'
            self.failFunction(function)
            if function.name[-1].islower():
                sys.stderr.write('warning: unsupported %s call\n' % function.name)
            print '    }'

    def swizzleValues(self, function):
        for arg in function.args:
            if arg.output:
                arg_type = MutableRebuilder().visit(arg.type)
                rvalue = 'call.arg(%u)' % (arg.index,)
                lvalue = arg.name
                try:
                    self.regiterSwizzledValue(arg_type, lvalue, rvalue)
                except NotImplementedError:
                    print '    // XXX: %s' % arg.name
        if function.type is not stdapi.Void:
            rvalue = '*call.ret'
            lvalue = '__result'
            try:
                self.regiterSwizzledValue(function.type, lvalue, rvalue)
            except NotImplementedError:
                raise
                print '    // XXX: result'

    def failFunction(self, function):
        print '    if (retrace::verbosity >= 0) {'
        print '        retrace::unsupported(call);'
        print '    }'
        print '    return;'

    def extractArg(self, function, arg, arg_type, lvalue, rvalue):
        ValueAllocator().visit(arg_type, lvalue, rvalue)
        if arg.input:
            ValueDeserializer().visit(arg_type, lvalue, rvalue)
    
    def extractOpaqueArg(self, function, arg, arg_type, lvalue, rvalue):
        try:
            ValueAllocator().visit(arg_type, lvalue, rvalue)
        except NotImplementedError:
            pass
        OpaqueValueDeserializer().visit(arg_type, lvalue, rvalue)

    def regiterSwizzledValue(self, type, lvalue, rvalue):
        visitor = SwizzledValueRegistrator()
        visitor.visit(type, lvalue, rvalue)

    def invokeFunction(self, function):
        arg_names = ", ".join(function.argNames())
        if function.type is not stdapi.Void:
            print '    %s __result;' % (function.type)
            print '    __result = %s(%s);' % (function.name, arg_names)
            print '    (void)__result;'
        else:
            print '    %s(%s);' % (function.name, arg_names)

    def invokeInterfaceMethod(self, interface, method):
        arg_names = ", ".join(method.argNames())
        if method.type is not stdapi.Void:
            print '    %s __result;' % (method.type)
            print '    __result = _this->%s(%s);' % (method.name, arg_names)
            print '    (void)__result;'
        else:
            print '    _this->%s(%s);' % (method.name, arg_names)

    def filterFunction(self, function):
        return True

    table_name = 'retrace::callbacks'

<<<<<<< HEAD
    def retraceFunctions(self, functions):
        functions = filter(self.filterFunction, functions)

        for function in functions:
            if function.sideeffects:
                self.retraceFunction(function)

        print 'const retrace::Entry %s[] = {' % self.table_name
        for function in functions:
            if function.sideeffects:
                print '    {"%s", &retrace_%s},' % (function.name, function.name)
            else:
                print '    {"%s", &retrace::ignore},' % (function.name,)
        print '    {NULL, NULL}'
        print '};'
        print


=======
>>>>>>> b5e8138d
    def retraceApi(self, api):

        print '#include "os_time.hpp"'
        print '#include "trace_parser.hpp"'
        print '#include "retrace.hpp"'
        print

        types = api.getAllTypes()
        handles = [type for type in types if isinstance(type, stdapi.Handle)]
        handle_names = set()
        for handle in handles:
            if handle.name not in handle_names:
                if handle.key is None:
                    print 'static retrace::map<%s> __%s_map;' % (handle.type, handle.name)
                else:
                    key_name, key_type = handle.key
                    print 'static std::map<%s, retrace::map<%s> > __%s_map;' % (key_type, handle.type, handle.name)
                handle_names.add(handle.name)
        print

        print 'static std::map<unsigned long long, void *> _obj_map;'
        print

        functions = filter(self.filterFunction, api.functions)
        for function in functions:
            self.retraceFunction(function)
        interfaces = api.getAllInterfaces()
        for interface in interfaces:
            for method in interface.iterMethods():
                self.retraceInterfaceMethod(interface, method)

        print 'const retrace::Entry %s[] = {' % self.table_name
        for function in functions:
            print '    {"%s", &retrace_%s},' % (function.name, function.name)
        for interface in interfaces:
            for method in interface.iterMethods():
                print '    {"%s::%s", &retrace_%s__%s},' % (interface.name, method.name, interface.name, method.name)
        print '    {NULL, NULL}'
        print '};'
        print
<|MERGE_RESOLUTION|>--- conflicted
+++ resolved
@@ -336,9 +336,7 @@
         self.swizzleValues(function)
 
     def retraceInterfaceMethodBody(self, interface, method):
-        if not method.sideeffects:
-            print '    (void)call;'
-            return
+        assert method.sideeffects
 
         self.deserializeThisPointer(interface)
 
@@ -443,27 +441,6 @@
 
     table_name = 'retrace::callbacks'
 
-<<<<<<< HEAD
-    def retraceFunctions(self, functions):
-        functions = filter(self.filterFunction, functions)
-
-        for function in functions:
-            if function.sideeffects:
-                self.retraceFunction(function)
-
-        print 'const retrace::Entry %s[] = {' % self.table_name
-        for function in functions:
-            if function.sideeffects:
-                print '    {"%s", &retrace_%s},' % (function.name, function.name)
-            else:
-                print '    {"%s", &retrace::ignore},' % (function.name,)
-        print '    {NULL, NULL}'
-        print '};'
-        print
-
-
-=======
->>>>>>> b5e8138d
     def retraceApi(self, api):
 
         print '#include "os_time.hpp"'
@@ -489,18 +466,26 @@
 
         functions = filter(self.filterFunction, api.functions)
         for function in functions:
-            self.retraceFunction(function)
+            if function.sideeffects:
+                self.retraceFunction(function)
         interfaces = api.getAllInterfaces()
         for interface in interfaces:
             for method in interface.iterMethods():
-                self.retraceInterfaceMethod(interface, method)
+                if method.sideeffects:
+                    self.retraceInterfaceMethod(interface, method)
 
         print 'const retrace::Entry %s[] = {' % self.table_name
         for function in functions:
-            print '    {"%s", &retrace_%s},' % (function.name, function.name)
+            if function.sideeffects:
+                print '    {"%s", &retrace_%s},' % (function.name, function.name)
+            else:
+                print '    {"%s", &retrace::ignore},' % (function.name,)
         for interface in interfaces:
-            for method in interface.iterMethods():
-                print '    {"%s::%s", &retrace_%s__%s},' % (interface.name, method.name, interface.name, method.name)
+            for method in interface.iterMethods():                
+                if method.sideeffects:
+                    print '    {"%s::%s", &retrace_%s__%s},' % (interface.name, method.name, interface.name, method.name)
+                else:
+                    print '    {"%s::%s", &retrace::ignore},' % (interface.name, method.name)
         print '    {NULL, NULL}'
         print '};'
         print
